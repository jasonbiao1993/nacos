/*
 * Copyright 1999-2018 Alibaba Group Holding Ltd.
 *
 * Licensed under the Apache License, Version 2.0 (the "License");
 * you may not use this file except in compliance with the License.
 * You may obtain a copy of the License at
 *
 *      http://www.apache.org/licenses/LICENSE-2.0
 *
 * Unless required by applicable law or agreed to in writing, software
 * distributed under the License is distributed on an "AS IS" BASIS,
 * WITHOUT WARRANTIES OR CONDITIONS OF ANY KIND, either express or implied.
 * See the License for the specific language governing permissions and
 * limitations under the License.
 */
package com.alibaba.nacos.config.server.controller;

import com.alibaba.nacos.config.server.auth.ConfigResourceParser;
import com.alibaba.nacos.config.server.constant.Constants;
import com.alibaba.nacos.api.exception.NacosException;
import com.alibaba.nacos.config.server.controller.parameters.SameNamespaceCloneConfigBean;
import com.alibaba.nacos.config.server.model.*;
import com.alibaba.nacos.config.server.result.ResultBuilder;
import com.alibaba.nacos.config.server.result.code.ResultCodeEnum;
import com.alibaba.nacos.config.server.service.AggrWhitelist;
import com.alibaba.nacos.config.server.service.ConfigDataChangeEvent;
import com.alibaba.nacos.config.server.service.ConfigSubService;
import com.alibaba.nacos.config.server.service.PersistService;
import com.alibaba.nacos.config.server.service.trace.ConfigTraceService;
import com.alibaba.nacos.config.server.utils.*;
import com.alibaba.nacos.config.server.utils.event.EventDispatcher;
import com.alibaba.nacos.core.auth.ActionTypes;
import com.alibaba.nacos.core.auth.Secured;
import org.apache.commons.lang3.StringUtils;
import org.apache.commons.lang3.time.DateFormatUtils;
import org.slf4j.Logger;
import org.slf4j.LoggerFactory;
import org.springframework.beans.factory.annotation.Autowired;
import org.springframework.http.HttpHeaders;
import org.springframework.http.HttpStatus;
import org.springframework.http.ResponseEntity;
import org.springframework.util.CollectionUtils;
import org.springframework.web.bind.annotation.*;
import org.springframework.web.multipart.MultipartFile;

import javax.servlet.ServletException;
import javax.servlet.http.HttpServletRequest;
import javax.servlet.http.HttpServletResponse;
import java.io.IOException;
import java.net.URLDecoder;
import java.sql.Timestamp;
import java.util.*;
import java.util.stream.Collectors;

import static com.alibaba.nacos.core.utils.SystemUtils.LOCAL_IP;

/**
 * 软负载客户端发布数据专用控制器
 *
 * @author leiwen
 */
@RestController
@RequestMapping(Constants.CONFIG_CONTROLLER_PATH)
public class ConfigController {

    private static final Logger log = LoggerFactory.getLogger(ConfigController.class);

    private static final String NAMESPACE_PUBLIC_KEY = "public";

    private static final String EXPORT_CONFIG_FILE_NAME = "nacos_config_export_";

    private static final String EXPORT_CONFIG_FILE_NAME_EXT = ".zip";

    private static final String EXPORT_CONFIG_FILE_NAME_DATE_FORMAT = "yyyyMMddHHmmss";

    private final ConfigServletInner inner;

    private final PersistService persistService;

    private final ConfigSubService configSubService;

    @Autowired
    public ConfigController(ConfigServletInner configServletInner, PersistService persistService,
                            ConfigSubService configSubService) {
        this.inner = configServletInner;
        this.persistService = persistService;
        this.configSubService = configSubService;
    }

    /**
     * 增加或更新非聚合数据。
     *
     * @throws NacosException
     */
    @PostMapping
    @Secured(action = ActionTypes.WRITE, parser = ConfigResourceParser.class)
    public Boolean publishConfig(HttpServletRequest request, HttpServletResponse response,
                                 @RequestParam("dataId") String dataId, @RequestParam("group") String group,
                                 @RequestParam(value = "tenant", required = false, defaultValue = StringUtils.EMPTY)
                                     String tenant,
                                 @RequestParam("content") String content,
                                 @RequestParam(value = "tag", required = false) String tag,
                                 @RequestParam(value = "appName", required = false) String appName,
                                 @RequestParam(value = "src_user", required = false) String srcUser,
                                 @RequestParam(value = "config_tags", required = false) String configTags,
                                 @RequestParam(value = "desc", required = false) String desc,
                                 @RequestParam(value = "use", required = false) String use,
                                 @RequestParam(value = "effect", required = false) String effect,
                                 @RequestParam(value = "type", required = false) String type,
                                 @RequestParam(value = "schema", required = false) String schema)
        throws NacosException {
        final String srcIp = RequestUtil.getRemoteIp(request);
        String requestIpApp = RequestUtil.getAppName(request);
        ParamUtils.checkParam(dataId, group, "datumId", content);
        ParamUtils.checkParam(tag);

        Map<String, Object> configAdvanceInfo = new HashMap<String, Object>(10);
        if (configTags != null) {
            configAdvanceInfo.put("config_tags", configTags);
        }
        if (desc != null) {
            configAdvanceInfo.put("desc", desc);
        }
        if (use != null) {
            configAdvanceInfo.put("use", use);
        }
        if (effect != null) {
            configAdvanceInfo.put("effect", effect);
        }
        if (type != null) {
            configAdvanceInfo.put("type", type);
        }
        if (schema != null) {
            configAdvanceInfo.put("schema", schema);
        }
        ParamUtils.checkParam(configAdvanceInfo);

        if (AggrWhitelist.isAggrDataId(dataId)) {
            log.warn("[aggr-conflict] {} attemp to publish single data, {}, {}",
                RequestUtil.getRemoteIp(request), dataId, group);
            throw new NacosException(NacosException.NO_RIGHT, "dataId:" + dataId + " is aggr");
        }

        final Timestamp time = TimeUtils.getCurrentTime();
        String betaIps = request.getHeader("betaIps");
        ConfigInfo configInfo = new ConfigInfo(dataId, group, tenant, appName, content);
        if (StringUtils.isBlank(betaIps)) {
            if (StringUtils.isBlank(tag)) {
                persistService.insertOrUpdate(srcIp, srcUser, configInfo, time, configAdvanceInfo, false);
                EventDispatcher.fireEvent(new ConfigDataChangeEvent(false, dataId, group, tenant, time.getTime()));
            } else {
                persistService.insertOrUpdateTag(configInfo, tag, srcIp, srcUser, time, false);
                EventDispatcher.fireEvent(new ConfigDataChangeEvent(false, dataId, group, tenant, tag, time.getTime()));
            }
        } else { // beta publish
            persistService.insertOrUpdateBeta(configInfo, betaIps, srcIp, srcUser, time, false);
            EventDispatcher.fireEvent(new ConfigDataChangeEvent(true, dataId, group, tenant, time.getTime()));
        }
        ConfigTraceService.logPersistenceEvent(dataId, group, tenant, requestIpApp, time.getTime(),
            LOCAL_IP, ConfigTraceService.PERSISTENCE_EVENT_PUB, content);

        return true;
    }

    /**
     * 取数据
     *
     * @throws ServletException
     * @throws IOException
     * @throws NacosException
     */
    @GetMapping
    @Secured(action = ActionTypes.READ, parser = ConfigResourceParser.class)
    public void getConfig(HttpServletRequest request, HttpServletResponse response,
                          @RequestParam("dataId") String dataId, @RequestParam("group") String group,
                          @RequestParam(value = "tenant", required = false, defaultValue = StringUtils.EMPTY)
                              String tenant,
                          @RequestParam(value = "tag", required = false) String tag)
        throws IOException, ServletException, NacosException {
        // check params
        ParamUtils.checkParam(dataId, group, "datumId", "content");
        ParamUtils.checkParam(tag);

        final String clientIp = RequestUtil.getRemoteIp(request);
        inner.doGetConfig(request, response, dataId, group, tenant, tag, clientIp);
    }

    /**
     * 取数据
     *
     * @throws NacosException
     */
    @GetMapping(params = "show=all")
    @Secured(action = ActionTypes.READ, parser = ConfigResourceParser.class)
    public ConfigAllInfo detailConfigInfo(HttpServletRequest request, HttpServletResponse response,
                                          @RequestParam("dataId") String dataId, @RequestParam("group") String group,
                                          @RequestParam(value = "tenant", required = false,
                                              defaultValue = StringUtils.EMPTY) String tenant)
        throws NacosException {
        // check params
        ParamUtils.checkParam(dataId, group, "datumId", "content");
        return persistService.findConfigAllInfo(dataId, group, tenant);
    }

    /**
     * 同步删除某个dataId下面所有的聚合前数据
     *
     * @throws NacosException
     */
    @DeleteMapping
    @Secured(action = ActionTypes.WRITE, parser = ConfigResourceParser.class)
    public Boolean deleteConfig(HttpServletRequest request, HttpServletResponse response,
                                @RequestParam("dataId") String dataId, //
                                @RequestParam("group") String group, //
                                @RequestParam(value = "tenant", required = false, defaultValue = StringUtils.EMPTY)
                                    String tenant,
                                @RequestParam(value = "tag", required = false) String tag) throws NacosException {
        ParamUtils.checkParam(dataId, group, "datumId", "rm");
        ParamUtils.checkParam(tag);
        String clientIp = RequestUtil.getRemoteIp(request);
        if (StringUtils.isBlank(tag)) {
            persistService.removeConfigInfo(dataId, group, tenant, clientIp, null);
        } else {
            persistService.removeConfigInfoTag(dataId, group, tenant, tag, clientIp, null);
        }
        final Timestamp time = TimeUtils.getCurrentTime();
        ConfigTraceService.logPersistenceEvent(dataId, group, tenant, null, time.getTime(), clientIp,
            ConfigTraceService.PERSISTENCE_EVENT_REMOVE, null);
        EventDispatcher.fireEvent(new ConfigDataChangeEvent(false, dataId, group, tenant, tag, time.getTime()));
        return true;
    }

    /**
     * @return java.lang.Boolean
     * @author klw
     * @Description: delete configuration based on multiple config ids
     * @Date 2019/7/5 10:26
     * @Param [request, response, dataId, group, tenant, tag]
     */
    @DeleteMapping(params = "delType=ids")
    @Secured(action = ActionTypes.WRITE, parser = ConfigResourceParser.class)
    public RestResult<Boolean> deleteConfigs(HttpServletRequest request, HttpServletResponse response,
                                             @RequestParam(value = "ids") List<Long> ids) {
        String clientIp = RequestUtil.getRemoteIp(request);
        final Timestamp time = TimeUtils.getCurrentTime();
        List<ConfigInfo> configInfoList = persistService.removeConfigInfoByIds(ids, clientIp, null);
        if (!CollectionUtils.isEmpty(configInfoList)) {
            for (ConfigInfo configInfo : configInfoList) {
                ConfigTraceService.logPersistenceEvent(configInfo.getDataId(), configInfo.getGroup(),
                    configInfo.getTenant(), null, time.getTime(), clientIp,
                    ConfigTraceService.PERSISTENCE_EVENT_REMOVE, null);
                EventDispatcher.fireEvent(new ConfigDataChangeEvent(false, configInfo.getDataId(),
                    configInfo.getGroup(), configInfo.getTenant(), time.getTime()));
            }
        }
        return ResultBuilder.buildSuccessResult(true);
    }

    @GetMapping("/catalog")
    @Secured(action = ActionTypes.READ, parser = ConfigResourceParser.class)
    public RestResult<ConfigAdvanceInfo> getConfigAdvanceInfo(@RequestParam("dataId") String dataId,
                                                              @RequestParam("group") String group,
                                                              @RequestParam(value = "tenant", required = false,
                                                                  defaultValue = StringUtils.EMPTY) String tenant) {
        RestResult<ConfigAdvanceInfo> rr = new RestResult<ConfigAdvanceInfo>();
        ConfigAdvanceInfo configInfo = persistService.findConfigAdvanceInfo(dataId, group, tenant);
        rr.setCode(200);
        rr.setData(configInfo);
        return rr;
    }

    /**
     * 比较MD5
     */
    @PostMapping("/listener")
    @Secured(action = ActionTypes.READ, parser = ConfigResourceParser.class)
    public void listener(HttpServletRequest request, HttpServletResponse response)
        throws ServletException, IOException {
        request.setAttribute("org.apache.catalina.ASYNC_SUPPORTED", true);
        String probeModify = request.getParameter("Listening-Configs");
        if (StringUtils.isBlank(probeModify)) {
            throw new IllegalArgumentException("invalid probeModify");
        }

        probeModify = URLDecoder.decode(probeModify, Constants.ENCODE);

        Map<String, String> clientMd5Map;
        try {
            clientMd5Map = MD5Util.getClientMd5Map(probeModify);
        } catch (Throwable e) {
            throw new IllegalArgumentException("invalid probeModify");
        }

        // do long-polling
        inner.doPollingConfig(request, response, clientMd5Map, probeModify.length());
    }

    /**
     * 订阅改配置的客户端信息
     */
    @GetMapping("/listener")
    @Secured(action = ActionTypes.READ, parser = ConfigResourceParser.class)
    public GroupkeyListenserStatus getListeners(@RequestParam("dataId") String dataId,
                                                @RequestParam("group") String group,
                                                @RequestParam(value = "tenant", required = false) String tenant,
                                                @RequestParam(value = "sampleTime", required = false,
                                                    defaultValue = "1") int sampleTime) throws Exception {
        group = StringUtils.isBlank(group) ? Constants.DEFAULT_GROUP : group;
        SampleResult collectSampleResult = configSubService.getCollectSampleResult(dataId, group, tenant, sampleTime);
        GroupkeyListenserStatus gls = new GroupkeyListenserStatus();
        gls.setCollectStatus(200);
        if (collectSampleResult.getLisentersGroupkeyStatus() != null) {
            gls.setLisentersGroupkeyStatus(collectSampleResult.getLisentersGroupkeyStatus());
        }
        return gls;
    }

    /**
     * 查询配置信息，返回JSON格式。
     */
    @GetMapping(params = "search=accurate")
    @Secured(action = ActionTypes.READ, parser = ConfigResourceParser.class)
    public Page<ConfigInfo> searchConfig(@RequestParam("dataId") String dataId,
                                         @RequestParam("group") String group,
                                         @RequestParam(value = "appName", required = false) String appName,
                                         @RequestParam(value = "tenant", required = false,
                                             defaultValue = StringUtils.EMPTY) String tenant,
                                         @RequestParam(value = "config_tags", required = false) String configTags,
                                         @RequestParam("pageNo") int pageNo,
                                         @RequestParam("pageSize") int pageSize) {
        Map<String, Object> configAdvanceInfo = new HashMap<String, Object>(100);
        if (StringUtils.isNotBlank(appName)) {
            configAdvanceInfo.put("appName", appName);
        }
        if (StringUtils.isNotBlank(configTags)) {
            configAdvanceInfo.put("config_tags", configTags);
        }
        try {
            return persistService.findConfigInfo4Page(pageNo, pageSize, dataId, group, tenant,
                configAdvanceInfo);
        } catch (Exception e) {
            String errorMsg = "serialize page error, dataId=" + dataId + ", group=" + group;
            log.error(errorMsg, e);
            throw new RuntimeException(errorMsg, e);
        }
    }

    /**
     * 模糊查询配置信息。不允许只根据内容模糊查询，即dataId和group都为NULL，但content不是NULL。这种情况下，返回所有配置。
     */
    @GetMapping(params = "search=blur")
    @Secured(action = ActionTypes.READ, parser = ConfigResourceParser.class)
    public Page<ConfigInfo> fuzzySearchConfig(@RequestParam("dataId") String dataId,
                                              @RequestParam("group") String group,
                                              @RequestParam(value = "appName", required = false) String appName,
                                              @RequestParam(value = "tenant", required = false,
                                                  defaultValue = StringUtils.EMPTY) String tenant,
                                              @RequestParam(value = "config_tags", required = false) String configTags,
                                              @RequestParam("pageNo") int pageNo,
                                              @RequestParam("pageSize") int pageSize) {
        Map<String, Object> configAdvanceInfo = new HashMap<String, Object>(50);
        if (StringUtils.isNotBlank(appName)) {
            configAdvanceInfo.put("appName", appName);
        }
        if (StringUtils.isNotBlank(configTags)) {
            configAdvanceInfo.put("config_tags", configTags);
        }
        try {
            return persistService.findConfigInfoLike4Page(pageNo, pageSize, dataId, group, tenant,
                configAdvanceInfo);
        } catch (Exception e) {
            String errorMsg = "serialize page error, dataId=" + dataId + ", group=" + group;
            log.error(errorMsg, e);
            throw new RuntimeException(errorMsg, e);
        }
    }

    @DeleteMapping(params = "beta=true")
    @Secured(action = ActionTypes.READ, parser = ConfigResourceParser.class)
    public RestResult<Boolean> stopBeta(@RequestParam(value = "dataId") String dataId,
                                        @RequestParam(value = "group") String group,
                                        @RequestParam(value = "tenant", required = false,
                                            defaultValue = StringUtils.EMPTY) String tenant) {
        RestResult<Boolean> rr = new RestResult<Boolean>();
        try {
            persistService.removeConfigInfo4Beta(dataId, group, tenant);
        } catch (Exception e) {
            log.error("remove beta data error", e);
            rr.setCode(500);
            rr.setData(false);
            rr.setMessage("remove beta data error");
            return rr;
        }
        EventDispatcher.fireEvent(new ConfigDataChangeEvent(true, dataId, group, tenant, System.currentTimeMillis()));
        rr.setCode(200);
        rr.setData(true);
        rr.setMessage("stop beta ok");
        return rr;
    }

    @GetMapping(params = "beta=true")
    @Secured(action = ActionTypes.READ, parser = ConfigResourceParser.class)
    public RestResult<ConfigInfo4Beta> queryBeta(@RequestParam(value = "dataId") String dataId,
                                                 @RequestParam(value = "group") String group,
                                                 @RequestParam(value = "tenant", required = false,
                                                     defaultValue = StringUtils.EMPTY) String tenant) {
        RestResult<ConfigInfo4Beta> rr = new RestResult<ConfigInfo4Beta>();
        try {
            ConfigInfo4Beta ci = persistService.findConfigInfo4Beta(dataId, group, tenant);
            rr.setCode(200);
            rr.setData(ci);
            rr.setMessage("stop beta ok");
            return rr;
        } catch (Exception e) {
            log.error("remove beta data error", e);
            rr.setCode(500);
            rr.setMessage("remove beta data error");
            return rr;
        }
    }

    @GetMapping(params = "export=true")
    @Secured(action = ActionTypes.READ, parser = ConfigResourceParser.class)
    public ResponseEntity<byte[]> exportConfig(@RequestParam(value = "dataId", required = false) String dataId,
                                               @RequestParam(value = "group", required = false) String group,
                                               @RequestParam(value = "appName", required = false) String appName,
                                               @RequestParam(value = "tenant", required = false,
                                                   defaultValue = StringUtils.EMPTY) String tenant,
                                               @RequestParam(value = "ids", required = false) List<Long> ids) {
        ids.removeAll(Collections.singleton(null));
        List<ConfigAllInfo> dataList = persistService.findAllConfigInfo4Export(dataId, group, tenant, appName, ids);
        List<ZipUtils.ZipItem> zipItemList = new ArrayList<>();
        StringBuilder metaData = null;
        for (ConfigInfo ci : dataList) {
            if (StringUtils.isNotBlank(ci.getAppName())) {
                // Handle appName
                if (metaData == null) {
                    metaData = new StringBuilder();
                }
                String metaDataId = ci.getDataId();
                if (metaDataId.contains(".")) {
                    metaDataId = metaDataId.substring(0, metaDataId.lastIndexOf("."))
                        + "~" + metaDataId.substring(metaDataId.lastIndexOf(".") + 1);
                }
                metaData.append(ci.getGroup()).append(".").append(metaDataId).append(".app=")
                    // Fixed use of "\r\n" here
                    .append(ci.getAppName()).append("\r\n");
            }
            String itemName = ci.getGroup() + "/" + ci.getDataId();
            zipItemList.add(new ZipUtils.ZipItem(itemName, ci.getContent()));
        }
        if (metaData != null) {
            zipItemList.add(new ZipUtils.ZipItem(".meta.yml", metaData.toString()));
        }

        HttpHeaders headers = new HttpHeaders();
        String fileName = EXPORT_CONFIG_FILE_NAME + DateFormatUtils.format(new Date(), EXPORT_CONFIG_FILE_NAME_DATE_FORMAT) + EXPORT_CONFIG_FILE_NAME_EXT;
        headers.add("Content-Disposition", "attachment;filename=" + fileName);
        return new ResponseEntity<byte[]>(ZipUtils.zip(zipItemList), headers, HttpStatus.OK);
    }

    @PostMapping(params = "import=true")
    @Secured(action = ActionTypes.WRITE, parser = ConfigResourceParser.class)
    public RestResult<Map<String, Object>> importAndPublishConfig(HttpServletRequest request,
                                                                  @RequestParam(value = "src_user", required = false) String srcUser,
                                                                  @RequestParam(value = "namespace", required = false) String namespace,
                                                                  @RequestParam(value = "policy", defaultValue = "ABORT")
                                                                      SameConfigPolicy policy,
                                                                  MultipartFile file) throws NacosException {
        Map<String, Object> failedData = new HashMap<>(4);

        if (StringUtils.isNotBlank(namespace)) {
            if (persistService.tenantInfoCountByTenantId(namespace) <= 0) {
                failedData.put("succCount", 0);
                return ResultBuilder.buildResult(ResultCodeEnum.NAMESPACE_NOT_EXIST, failedData);
            }
        }
        List<ConfigAllInfo> configInfoList = null;
        try {
            ZipUtils.UnZipResult unziped = ZipUtils.unzip(file.getBytes());
            ZipUtils.ZipItem metaDataZipItem = unziped.getMetaDataItem();
            Map<String, String> metaDataMap = new HashMap<>(16);
            if (metaDataZipItem != null) {
                String metaDataStr = metaDataZipItem.getItemData();
                String[] metaDataArr = metaDataStr.split("\r\n");
                for (String metaDataItem : metaDataArr) {
                    String[] metaDataItemArr = metaDataItem.split("=");
                    if (metaDataItemArr.length != 2) {
                        failedData.put("succCount", 0);
                        return ResultBuilder.buildResult(ResultCodeEnum.METADATA_ILLEGAL, failedData);
                    }
                    metaDataMap.put(metaDataItemArr[0], metaDataItemArr[1]);
                }
            }
            List<ZipUtils.ZipItem> itemList = unziped.getZipItemList();
            if (itemList != null && !itemList.isEmpty()) {
                configInfoList = new ArrayList<>(itemList.size());
                for (ZipUtils.ZipItem item : itemList) {
                    String[] groupAdnDataId = item.getItemName().split("/");
                    if (!item.getItemName().contains("/") || groupAdnDataId.length != 2) {
                        failedData.put("succCount", 0);
                        return ResultBuilder.buildResult(ResultCodeEnum.DATA_VALIDATION_FAILED, failedData);
                    }
                    String group = groupAdnDataId[0];
                    String dataId = groupAdnDataId[1];
                    String tempDataId = dataId;
                    if (tempDataId.contains(".")) {
                        tempDataId = tempDataId.substring(0, tempDataId.lastIndexOf("."))
                            + "~" + tempDataId.substring(tempDataId.lastIndexOf(".") + 1);
                    }
                    String metaDataId = group + "." + tempDataId + ".app";
                    ConfigAllInfo ci = new ConfigAllInfo();
                    ci.setTenant(namespace);
                    ci.setGroup(group);
                    ci.setDataId(dataId);
                    ci.setContent(item.getItemData());
                    if (metaDataMap.get(metaDataId) != null) {
                        ci.setAppName(metaDataMap.get(metaDataId));
                    }
                    configInfoList.add(ci);
                }
            }
        } catch (IOException e) {
            failedData.put("succCount", 0);
            log.error("parsing data failed", e);
            return ResultBuilder.buildResult(ResultCodeEnum.PARSING_DATA_FAILED, failedData);
        }
        if (configInfoList == null || configInfoList.isEmpty()) {
            failedData.put("succCount", 0);
            return ResultBuilder.buildResult(ResultCodeEnum.DATA_EMPTY, failedData);
        }
        final String srcIp = RequestUtil.getRemoteIp(request);
        String requestIpApp = RequestUtil.getAppName(request);
        final Timestamp time = TimeUtils.getCurrentTime();
        Map<String, Object> saveResult = persistService.batchInsertOrUpdate(configInfoList, srcUser, srcIp,
            null, time, false, policy);
        for (ConfigInfo configInfo : configInfoList) {
            EventDispatcher.fireEvent(new ConfigDataChangeEvent(false, configInfo.getDataId(), configInfo.getGroup(),
                configInfo.getTenant(), time.getTime()));
            ConfigTraceService.logPersistenceEvent(configInfo.getDataId(), configInfo.getGroup(),
                configInfo.getTenant(), requestIpApp, time.getTime(),
                LOCAL_IP, ConfigTraceService.PERSISTENCE_EVENT_PUB, configInfo.getContent());
        }
        return ResultBuilder.buildSuccessResult("导入成功", saveResult);
    }

<<<<<<< HEAD
    @PostMapping(params = "clone=true")
=======
    @GetMapping(params = "clone=true")
    @Secured(action = ActionTypes.READ, parser = ConfigResourceParser.class)
>>>>>>> 13f58107
    public RestResult<Map<String, Object>> cloneConfig(HttpServletRequest request,
                                                       @RequestParam(value = "src_user", required = false) String srcUser,
                                                       @RequestParam(value = "tenant", required = true) String namespace,
                                                       @RequestBody(required = true)
                                                               List<SameNamespaceCloneConfigBean> configBeansList,
                                                       @RequestParam(value = "policy", defaultValue = "ABORT")
                                                           SameConfigPolicy policy) throws NacosException {
        Map<String, Object> failedData = new HashMap<>(4);
        if(CollectionUtils.isEmpty(configBeansList)){
            failedData.put("succCount", 0);
            return ResultBuilder.buildResult(ResultCodeEnum.NO_SELECTED_CONFIG, failedData);
        }
        configBeansList.removeAll(Collections.singleton(null));

        if (NAMESPACE_PUBLIC_KEY.equalsIgnoreCase(namespace)) {
            namespace = "";
        } else if (persistService.tenantInfoCountByTenantId(namespace) <= 0) {
            failedData.put("succCount", 0);
            return ResultBuilder.buildResult(ResultCodeEnum.NAMESPACE_NOT_EXIST, failedData);
        }

        List<Long> idList = new ArrayList<>(configBeansList.size());
        Map<Long, SameNamespaceCloneConfigBean> configBeansMap = configBeansList.stream()
            .collect(Collectors.toMap(SameNamespaceCloneConfigBean::getCfgId, cfg -> {
                idList.add(cfg.getCfgId());
                return cfg;
            },(k1, k2) -> k1));

        List<ConfigAllInfo> queryedDataList = persistService.findAllConfigInfo4Export(null, null, null, null, idList);

        if (queryedDataList == null || queryedDataList.isEmpty()) {
            failedData.put("succCount", 0);
            return ResultBuilder.buildResult(ResultCodeEnum.DATA_EMPTY, failedData);
        }

        List<ConfigAllInfo> configInfoList4Clone = new ArrayList<>(queryedDataList.size());

        for (ConfigAllInfo ci : queryedDataList) {
            SameNamespaceCloneConfigBean prarmBean = configBeansMap.get(ci.getId());
            ConfigAllInfo ci4save = new ConfigAllInfo();
            ci4save.setTenant(namespace);
            ci4save.setType(ci.getType());
            ci4save.setGroup((prarmBean != null && StringUtils.isNotBlank(prarmBean.getGroup())) ? prarmBean.getGroup() : ci.getGroup());
            ci4save.setDataId((prarmBean != null && StringUtils.isNotBlank(prarmBean.getDataId())) ? prarmBean.getDataId() : ci.getDataId());
            ci4save.setContent(ci.getContent());
            if (StringUtils.isNotBlank(ci.getAppName())) {
                ci4save.setAppName(ci.getAppName());
            }
            configInfoList4Clone.add(ci4save);
        }

        if (configInfoList4Clone.isEmpty()) {
            failedData.put("succCount", 0);
            return ResultBuilder.buildResult(ResultCodeEnum.DATA_EMPTY, failedData);
        }
        final String srcIp = RequestUtil.getRemoteIp(request);
        String requestIpApp = RequestUtil.getAppName(request);
        final Timestamp time = TimeUtils.getCurrentTime();
        Map<String, Object> saveResult = persistService.batchInsertOrUpdate(configInfoList4Clone, srcUser, srcIp,
            null, time, false, policy);
        for (ConfigInfo configInfo : configInfoList4Clone) {
            EventDispatcher.fireEvent(new ConfigDataChangeEvent(false, configInfo.getDataId(), configInfo.getGroup(),
                configInfo.getTenant(), time.getTime()));
            ConfigTraceService.logPersistenceEvent(configInfo.getDataId(), configInfo.getGroup(),
                configInfo.getTenant(), requestIpApp, time.getTime(),
                LOCAL_IP, ConfigTraceService.PERSISTENCE_EVENT_PUB, configInfo.getContent());
        }
        return ResultBuilder.buildSuccessResult("克隆成功", saveResult);
    }

}<|MERGE_RESOLUTION|>--- conflicted
+++ resolved
@@ -544,12 +544,7 @@
         return ResultBuilder.buildSuccessResult("导入成功", saveResult);
     }
 
-<<<<<<< HEAD
     @PostMapping(params = "clone=true")
-=======
-    @GetMapping(params = "clone=true")
-    @Secured(action = ActionTypes.READ, parser = ConfigResourceParser.class)
->>>>>>> 13f58107
     public RestResult<Map<String, Object>> cloneConfig(HttpServletRequest request,
                                                        @RequestParam(value = "src_user", required = false) String srcUser,
                                                        @RequestParam(value = "tenant", required = true) String namespace,
