/*
 * Copyright 1999-2018 Alibaba Group Holding Ltd.
 *
 * Licensed under the Apache License, Version 2.0 (the "License");
 * you may not use this file except in compliance with the License.
 * You may obtain a copy of the License at
 *
 *      http://www.apache.org/licenses/LICENSE-2.0
 *
 * Unless required by applicable law or agreed to in writing, software
 * distributed under the License is distributed on an "AS IS" BASIS,
 * WITHOUT WARRANTIES OR CONDITIONS OF ANY KIND, either express or implied.
 * See the License for the specific language governing permissions and
 * limitations under the License.
 */
package com.alibaba.nacos.test.naming;

import com.alibaba.fastjson.JSON;
import com.alibaba.fastjson.JSONArray;
import com.alibaba.fastjson.JSONObject;
import com.alibaba.nacos.api.common.Constants;
import com.alibaba.nacos.naming.NamingApp;
import com.alibaba.nacos.naming.misc.UtilsAndCommons;
import org.junit.After;
import org.junit.Assert;
import org.junit.Before;
import org.junit.Test;
import org.junit.runner.RunWith;
import org.springframework.beans.factory.annotation.Autowired;
import org.springframework.boot.test.context.SpringBootTest;
import org.springframework.boot.test.web.client.TestRestTemplate;
import org.springframework.boot.web.server.LocalServerPort;
import org.springframework.http.HttpEntity;
import org.springframework.http.HttpHeaders;
import org.springframework.http.HttpMethod;
import org.springframework.http.ResponseEntity;
import org.springframework.test.context.junit4.SpringRunner;
import org.springframework.util.MultiValueMap;
import org.springframework.web.util.UriComponentsBuilder;

import java.net.URL;

import static org.junit.Assert.assertTrue;

/**
 * @author <a href="mailto:zpf.073@gmail.com">nkorange</a>
 */
@RunWith(SpringRunner.class)
@SpringBootTest(classes = NamingApp.class, properties = {"server.servlet.context-path=/nacos",
        "server.port=7001"},
        webEnvironment = SpringBootTest.WebEnvironment.RANDOM_PORT)
public class RestAPI_ITCase {

    @LocalServerPort
    private int port;

    private URL base;

    @Autowired
    private TestRestTemplate restTemplate;

    @Before
    public void setUp() throws Exception {
        String url = String.format("http://localhost:%d/", port);
        this.base = new URL(url);
        prepareData();
    }

    @After
    public void cleanup() throws Exception {
        removeData();
    }

    @Test
    public void dom() throws Exception {

        ResponseEntity<String> response = request("/nacos/v1/ns/api/dom",
                Params.newParams().appendParam("dom", NamingBase.TEST_DOM_1).done(), String.class);

        Assert.assertTrue(response.getStatusCode().is2xxSuccessful());

        JSONObject json = JSON.parseObject(response.getBody());

        Assert.assertEquals(NamingBase.TEST_DOM_1, json.getString("name"));
    }

    @Test
    public void domCount() throws Exception {

        ResponseEntity<String> response = request("/nacos/v1/ns/api/domCount",
                Params.newParams().done(), String.class);

        Assert.assertTrue(response.getStatusCode().is2xxSuccessful());

    }

    @Test
    public void rt4Dom() throws Exception {

        ResponseEntity<String> response = request("/nacos/v1/ns/api/rt4Dom",
                Params.newParams().appendParam("dom", NamingBase.TEST_DOM_1).done(), String.class);

        assertTrue(response.getStatusCode().is2xxSuccessful());

    }

    @Test
    public void ip4Dom2() throws Exception {

        ResponseEntity<String> response = request("/nacos/v1/ns/api/ip4Dom2",
                Params.newParams().appendParam("dom", NamingBase.TEST_DOM_1).done(), String.class);

        assertTrue(response.getStatusCode().is2xxSuccessful());

        JSONObject json = JSON.parseObject(response.getBody());

        Assert.assertNotNull(json.getJSONArray("ips"));
        Assert.assertEquals(1, json.getJSONArray("ips").size());
        Assert.assertEquals(NamingBase.TEST_IP_4_DOM_1 + ":" + NamingBase.TEST_PORT_4_DOM_1,
                json.getJSONArray("ips").getString(0).split("_")[0]);

    }

    @Test
    public void ip4Dom() throws Exception {

        ResponseEntity<String> response = request("/nacos/v1/ns/api/ip4Dom",
                Params.newParams().appendParam("dom", NamingBase.TEST_DOM_1).done(), String.class);

        assertTrue(response.getStatusCode().is2xxSuccessful());

        JSONObject json = JSON.parseObject(response.getBody());

        Assert.assertNotNull(json.getJSONArray("ips"));
        Assert.assertEquals(1, json.getJSONArray("ips").size());
        Assert.assertEquals(NamingBase.TEST_IP_4_DOM_1, json.getJSONArray("ips").getJSONObject(0).getString("ip"));
        Assert.assertEquals(NamingBase.TEST_PORT_4_DOM_1, json.getJSONArray("ips").getJSONObject(0).getString("port"));

    }

    @Test
    public void replaceDom() throws Exception {

        ResponseEntity<String> response = request("/nacos/v1/ns/api/replaceDom",
                Params.newParams()
                        .appendParam("dom", NamingBase.TEST_DOM_1)
                        .appendParam("token", NamingBase.TEST_TOKEN_4_DOM_1)
                        .appendParam("protectThreshold", "0.5")
                        .appendParam("enableHealthCheck", "false")
                        .appendParam("cktype", "HTTP")
                        .appendParam("ipPort4Check", "false")
                        .appendParam("path", "/hello")
                        .appendParam("headers", "1.1.1.1")
                        .appendParam("defCkport", "8080")
                        .appendParam("defIPPort", "8888")
                        .done(), String.class);

        assertTrue(response.getStatusCode().is2xxSuccessful());

        response = request("/nacos/naming/api/dom",
                Params.newParams().appendParam("dom", NamingBase.TEST_DOM_1).done(), String.class);

        Assert.assertTrue(response.getStatusCode().is2xxSuccessful());

        JSONObject json = JSON.parseObject(response.getBody());

        Assert.assertEquals(NamingBase.TEST_DOM_1, json.getString("name"));
        Assert.assertEquals("0.5", json.getString("protectThreshold"));
        Assert.assertEquals(NamingBase.TEST_TOKEN_4_DOM_1, json.getString("token"));
        Assert.assertEquals("false", json.getString("enableHealthCheck"));

        JSONArray clusters = json.getJSONArray("clusters");
        Assert.assertNotNull(clusters);
        Assert.assertEquals(1, clusters.size());
        Assert.assertEquals(false, clusters.getJSONObject(0).getBooleanValue("useIPPort4Check"));
        Assert.assertEquals(8888, clusters.getJSONObject(0).getIntValue("defIPPort"));
        Assert.assertEquals(8080, clusters.getJSONObject(0).getIntValue("defCkport"));

    }

    @Test
    public void regAndDeregService() throws Exception {

        ResponseEntity<String> response = request("/nacos/v1/ns/api/regService",
                Params.newParams()
                        .appendParam("dom", NamingBase.TEST_DOM_2)
                        .appendParam("app", "test1")
                        .appendParam("ip", NamingBase.TEST_IP_4_DOM_2)
                        .appendParam("port", NamingBase.TEST_PORT_4_DOM_2)
                        .appendParam("cluster", "DEFAULT")
                        .appendParam("token", NamingBase.TETS_TOKEN_4_DOM_2)
                        .done(), String.class);

        Assert.assertTrue(response.getStatusCode().is2xxSuccessful());

        response = request("/nacos/v1/ns/api/deRegService",
                Params.newParams()
                        .appendParam("dom", NamingBase.TEST_DOM_2)
                        .appendParam("ip", NamingBase.TEST_IP_4_DOM_2)
                        .appendParam("port", NamingBase.TEST_PORT_4_DOM_2)
                        .appendParam("cluster", "DEFAULT")
                        .appendParam("token", NamingBase.TETS_TOKEN_4_DOM_2)
                        .done(), String.class);

        Assert.assertTrue(response.getStatusCode().is2xxSuccessful());
    }

    @Test
    public void updateDom() throws Exception {

        ResponseEntity<String> response = request("/nacos/v1/ns/api/updateDom",
                Params.newParams()
                        .appendParam("dom", NamingBase.TEST_DOM_1)
                        .appendParam("token", NamingBase.TEST_TOKEN_4_DOM_1)
                        .appendParam("protectThreshold", "0.8")
                        .appendParam("enableHealthCheck", "false")
                        .appendParam("cktype", "TCP")
                        .appendParam("ipPort4Check", "false")
                        .appendParam("defCkPort", "10000")
                        .appendParam("defIPPort", "20000")
                        .done(), String.class);

        assertTrue(response.getStatusCode().is2xxSuccessful());

        response = request("/nacos/v1/ns/api/dom",
                Params.newParams().appendParam("dom", NamingBase.TEST_DOM_1).done(), String.class);

        Assert.assertTrue(response.getStatusCode().is2xxSuccessful());

        JSONObject json = JSON.parseObject(response.getBody());

        Assert.assertEquals(NamingBase.TEST_DOM_1, json.getString("name"));
        Assert.assertEquals("0.8", json.getString("protectThreshold"));
        Assert.assertEquals("false", json.getString("enableHealthCheck"));

        JSONArray clusters = json.getJSONArray("clusters");
        Assert.assertNotNull(clusters);
        Assert.assertEquals(1, clusters.size());
        Assert.assertEquals(false, clusters.getJSONObject(0).getBooleanValue("useIPPort4Check"));
        Assert.assertEquals(20000, clusters.getJSONObject(0).getIntValue("defIPPort"));
        Assert.assertEquals(10000, clusters.getJSONObject(0).getIntValue("defCkport"));

    }

    @Test
    public void hello() throws Exception {

        ResponseEntity<String> response = request("/nacos/v1/ns/api/hello",
                Params.newParams().done(), String.class);

        assertTrue(response.getStatusCode().is2xxSuccessful());
    }

    @Test
    public void replaceIP4Dom() throws Exception {

        ResponseEntity<String> response = request("/nacos/v1/ns/api/replaceIP4Dom",
                Params.newParams()
                        .appendParam("dom", NamingBase.TEST_DOM_1)
                        .appendParam("cluster", "DEFAULT")
                        .appendParam("ipList", NamingBase.TEST_IP_4_DOM_1 + ":" + NamingBase.TEST_PORT2_4_DOM_1)
                        .appendParam("token", NamingBase.TEST_TOKEN_4_DOM_1)
                        .done(), String.class);

        assertTrue(response.getStatusCode().is2xxSuccessful());

        response = request("/nacos/v1/ns/api/ip4Dom2",
                Params.newParams().appendParam("dom", NamingBase.TEST_DOM_1).done(), String.class);

        assertTrue(response.getStatusCode().is2xxSuccessful());

        JSONObject json = JSON.parseObject(response.getBody());

        Assert.assertNotNull(json.getJSONArray("ips"));
        Assert.assertEquals(1, json.getJSONArray("ips").size());
        Assert.assertEquals(NamingBase.TEST_IP_4_DOM_1 + ":" + NamingBase.TEST_PORT2_4_DOM_1,
                json.getJSONArray("ips").getString(0).split("_")[0]);

    }

    @Test
    public void remvIP4Dom() throws Exception {

        ResponseEntity<String> response = request("/nacos/v1/ns/api/addIP4Dom",
                Params.newParams()
                        .appendParam("dom", NamingBase.TEST_DOM_1)
                        .appendParam("ipList", NamingBase.TEST_IP_4_DOM_1 + ":" + NamingBase.TEST_PORT2_4_DOM_1)
                        .appendParam("token", NamingBase.TEST_TOKEN_4_DOM_1).done(),
                String.class);

        Assert.assertTrue(response.getStatusCode().is2xxSuccessful());

        response = request("/nacos/v1/ns/api/remvIP4Dom",
                Params.newParams()
                        .appendParam("dom", NamingBase.TEST_DOM_1)
                        .appendParam("ipList", NamingBase.TEST_IP_4_DOM_1 + ":" + NamingBase.TEST_PORT2_4_DOM_1)
                        .appendParam("token", NamingBase.TEST_TOKEN_4_DOM_1).done(),
                String.class);

        Assert.assertTrue(response.getStatusCode().is2xxSuccessful());
    }

    @Test
    public void updateSwitch() throws Exception {

        ResponseEntity<String> response = request("/nacos/v1/ns/api/updateSwitch",
                Params.newParams()
                        .appendParam("entry", "distroThreshold")
                        .appendParam("distroThreshold", "0.3")
                        .appendParam("token", "xy").done(),
                String.class);

        assertTrue(response.getStatusCode().is2xxSuccessful());

        response = request("/nacos/v1/ns/api/updateSwitch",
                Params.newParams()
                        .appendParam("entry", "enableAllDomNameCache")
                        .appendParam("enableAllDomNameCache", "false")
                        .appendParam("token", "xy").done(),
                String.class);

        assertTrue(response.getStatusCode().is2xxSuccessful());

        response = request("/nacos/v1/ns/api/updateSwitch",
                Params.newParams()
                        .appendParam("entry", "incrementalList")
                        .appendParam("incrementalList", "1.com,2.com")
                        .appendParam("action", "update")
                        .appendParam("token", "xy").done(),
                String.class);

        assertTrue(response.getStatusCode().is2xxSuccessful());

        response = request("/nacos/v1/ns/api/updateSwitch",
                Params.newParams()
                        .appendParam("entry", "healthCheckWhiteList")
                        .appendParam("healthCheckWhiteList", "1.com,2.com")
                        .appendParam("action", "update")
                        .appendParam("token", "xy").done(),
                String.class);

        assertTrue(response.getStatusCode().is2xxSuccessful());

        response = request("/nacos/v1/ns/api/updateSwitch",
                Params.newParams()
                        .appendParam("entry", "clientBeatInterval")
                        .appendParam("clientBeatInterval", "5000")
                        .appendParam("token", "xy").done(),
                String.class);

        assertTrue(response.getStatusCode().is2xxSuccessful());

        response = request("/nacos/v1/ns/api/updateSwitch",
                Params.newParams()
                        .appendParam("entry", "pushVersion")
                        .appendParam("type", "java")
                        .appendParam("version", "4.0.0")
                        .appendParam("token", "xy").done(),
                String.class);

        assertTrue(response.getStatusCode().is2xxSuccessful());

        response = request("/nacos/v1/ns/api/updateSwitch",
                Params.newParams()
                        .appendParam("entry", "pushCacheMillis")
                        .appendParam("millis", "30000")
                        .appendParam("token", "xy").done(),
                String.class);

        assertTrue(response.getStatusCode().is2xxSuccessful());

        response = request("/nacos/v1/ns/api/updateSwitch",
                Params.newParams()
                        .appendParam("entry", "defaultCacheMillis")
                        .appendParam("millis", "3000")
                        .appendParam("token", "xy").done(),
                String.class);

        assertTrue(response.getStatusCode().is2xxSuccessful());

        response = request("/nacos/v1/ns/api/switches",
                Params.newParams().done(),
                String.class);

        assertTrue(response.getStatusCode().is2xxSuccessful());

        JSONObject switches = JSON.parseObject(response.getBody());

        System.out.println(switches);

        Assert.assertEquals("0.3", switches.getString("distroThreshold"));
        Assert.assertEquals("false", switches.getString("allDomNameCache"));
        Assert.assertTrue(switches.getJSONArray("incrementalList").contains("1.com"));
        Assert.assertTrue(switches.getJSONArray("incrementalList").contains("2.com"));
        Assert.assertTrue(switches.getJSONArray("healthCheckWhiteList").contains("1.com"));
        Assert.assertTrue(switches.getJSONArray("healthCheckWhiteList").contains("2.com"));
        Assert.assertEquals("5000", switches.getString("clientBeatInterval"));
        Assert.assertEquals("4.0.0", switches.getString("pushJavaVersion"));
        Assert.assertEquals("30000", switches.getString("defaultPushCacheMillis"));
        Assert.assertEquals("3000", switches.getString("defaultCacheMillis"));
    }

    @Test
    public void allDomNames() throws Exception {

        ResponseEntity<String> response = request("/nacos/v1/ns/api/allDomNames",
                Params.newParams().done(),
                String.class);

        Assert.assertTrue(response.getStatusCode().is2xxSuccessful());

        JSONObject json = JSON.parseObject(response.getBody());

        Assert.assertEquals(json.getIntValue("count"), json.getJSONArray("doms").size());
    }


    @Test
    public void searchDom() throws Exception {

        ResponseEntity<String> response = request("/nacos/v1/ns/api/searchDom",
                Params.newParams()
                        .appendParam("expr", "nacos")
                        .done(),
                String.class);

        Assert.assertTrue(response.getStatusCode().is2xxSuccessful());

        JSONObject json = JSON.parseObject(response.getBody());
        Assert.assertTrue(json.getJSONArray("doms").size() > 0);
    }

    @Test
    public void addCluster4Dom() throws Exception {

        ResponseEntity<String> response = request("/nacos/v1/ns/api/addCluster4Dom",
                Params.newParams()
                        .appendParam("dom", NamingBase.TEST_DOM_1)
                        .appendParam("token", NamingBase.TEST_TOKEN_4_DOM_1)
                        .appendParam("clusterName", NamingBase.TEST_NEW_CLUSTER_4_DOM_1)
                        .appendParam("cktype", "TCP")
                        .appendParam("defIPPort", "1111")
                        .appendParam("defCkport", "2222")
                        .done(),
                String.class);

        Assert.assertTrue(response.getStatusCode().is2xxSuccessful());

        response = request("/nacos/v1/ns/api/dom",
                Params.newParams().appendParam("dom", NamingBase.TEST_DOM_1).done(), String.class);

        Assert.assertTrue(response.getStatusCode().is2xxSuccessful());
        Assert.assertTrue(response.getBody().contains(NamingBase.TEST_NEW_CLUSTER_4_DOM_1));

        JSONObject json = JSON.parseObject(response.getBody());

        Assert.assertEquals(NamingBase.TEST_DOM_1, json.getString("name"));

        JSONArray clusters = json.getJSONArray("clusters");
        Assert.assertEquals(2, clusters.size());
        for (int i=0; i<2; i++) {
            JSONObject cluster = clusters.getJSONObject(i);
            if (cluster.getString("name").equals(NamingBase.TEST_NEW_CLUSTER_4_DOM_1)) {

                Assert.assertEquals("1111", cluster.getString("defIPPort"));
                Assert.assertEquals("2222", cluster.getString("defCkport"));

            }
        }
    }

    @Test
    public void distroStatus() throws Exception {

        ResponseEntity<String> response = request("/nacos/v1/ns/api/distroStatus",
                Params.newParams()
                        .done(),
                String.class);

        Assert.assertTrue(response.getStatusCode().is2xxSuccessful());
    }

    @Test
    public void metrics() throws Exception {

        ResponseEntity<String> response = request("/nacos/v1/ns/api/metrics",
                Params.newParams()
                        .done(),
                String.class);

        Assert.assertTrue(response.getStatusCode().is2xxSuccessful());

        JSONObject json = JSON.parseObject(response.getBody());
        Assert.assertTrue(json.getIntValue("domCount") > 0);
        Assert.assertTrue(json.getIntValue("ipCount") > 0);
        Assert.assertTrue(json.getIntValue("responsibleDomCount") > 0);
        Assert.assertTrue(json.getIntValue("responsibleIPCount") > 0);
    }

    @Test
    public void updateClusterConf() throws Exception {
        // TODO
    }

    @Test
    public void reCalculateCheckSum4Dom() throws Exception {

        ResponseEntity<String> response = request("/nacos/v1/ns/api/reCalculateCheckSum4Dom",
                Params.newParams()
                        .appendParam(Constants.REQUEST_PARAM_NAMESPACE_ID, UtilsAndCommons.getDefaultNamespaceId())
                        .appendParam("dom", NamingBase.TEST_DOM_1)
                        .done(),
                String.class);

        Assert.assertTrue(response.getStatusCode().is2xxSuccessful());
    }

    @Test
    public void getResponsibleServer4Dom() throws Exception {

        ResponseEntity<String> response = request("/nacos/v1/ns/api/getResponsibleServer4Dom",
                Params.newParams()
                        .appendParam("dom", NamingBase.TEST_DOM_1)
                        .done(),
                String.class);

        Assert.assertTrue(response.getStatusCode().is2xxSuccessful());
    }

<<<<<<< HEAD
=======
    @Test
    public void domServeStatus() throws Exception {

        ResponseEntity<String> response = request("/nacos/v1/ns/api/domServeStatus",
                Params.newParams()
                        .appendParam("dom", NamingBase.TEST_DOM_1)
                        .done(),
                String.class);

        Assert.assertTrue(response.getStatusCode().is2xxSuccessful());

        JSONObject json = JSON.parseObject(response.getBody());
        Assert.assertTrue(json.getBooleanValue("success"));
        Assert.assertTrue(json.getJSONObject("data").getJSONArray("ips").size() > 0);
    }

    /**
     * @TCDescription : 根据serviceName创建服务
     * @TestStep :
     * @ExpectResult :
     */
    @Test
    public void createService() throws Exception {
        String serviceName = NamingBase.randomDomainName();
        ResponseEntity<String> response = request(NamingBase.NAMING_CONTROLLER_PATH + "/service",
            Params.newParams()
                .appendParam("serviceName", serviceName)
                .done(),
            String.class,
            HttpMethod.PUT);
        Assert.assertTrue(response.getStatusCode().is2xxSuccessful());
        Assert.assertEquals("ok", response.getBody());

        namingServiceDelete(serviceName);
    }

    /**
     * @TCDescription : 根据serviceName获取服务信息
     * @TestStep :
     * @ExpectResult :
     */
    @Test
    public void getService() throws Exception {
        String serviceName = NamingBase.randomDomainName();
        ResponseEntity<String> response = request(NamingBase.NAMING_CONTROLLER_PATH + "/service",
            Params.newParams()
                .appendParam("serviceName", serviceName)
                .done(),
            String.class,
            HttpMethod.PUT);
        Assert.assertTrue(response.getStatusCode().is2xxSuccessful());
        Assert.assertEquals("ok", response.getBody());

        //get service
        response = request(NamingBase.NAMING_CONTROLLER_PATH + "/service",
            Params.newParams()
                .appendParam("serviceName", serviceName)
                .done(),
            String.class);

        Assert.assertTrue(response.getStatusCode().is2xxSuccessful());

        JSONObject json = JSON.parseObject(response.getBody());
        Assert.assertEquals(serviceName, json.getString("name"));

        namingServiceDelete(serviceName);
    }

    /**
     * @TCDescription : 获取服务list信息
     * @TestStep :
     * @ExpectResult :
     */
    @Test
    public void listService() throws Exception {
        String serviceName = NamingBase.randomDomainName();
        //get service
        ResponseEntity<String> response = request(NamingBase.NAMING_CONTROLLER_PATH + "/service/list",
            Params.newParams()
                .appendParam("serviceName", serviceName)
                .appendParam("pageNo", "1")
                .appendParam("pageSize", "15")
                .done(),
            String.class);

        Assert.assertTrue(response.getStatusCode().is2xxSuccessful());
        JSONObject json = JSON.parseObject(response.getBody());
        int count = json.getIntValue("count");
        Assert.assertTrue(count >= 0);

        response = request(NamingBase.NAMING_CONTROLLER_PATH + "/service",
            Params.newParams()
                .appendParam("serviceName", serviceName)
                .done(),
            String.class,
            HttpMethod.PUT);
        Assert.assertTrue(response.getStatusCode().is2xxSuccessful());
        Assert.assertEquals("ok", response.getBody());

        response = request(NamingBase.NAMING_CONTROLLER_PATH + "/service/list",
            Params.newParams()
                .appendParam("serviceName", serviceName)
                .appendParam("pageNo", "1")
                .appendParam("pageSize", "15")
                .done(),
            String.class);

        Assert.assertTrue(response.getStatusCode().is2xxSuccessful());
        json = JSON.parseObject(response.getBody());
        Assert.assertEquals(count+1, json.getIntValue("count"));

        namingServiceDelete(serviceName);
    }

    /**
     * @TCDescription : 更新serviceName获取服务信息
     * @TestStep :
     * @ExpectResult :
     */
    @Test
    public void updateService() throws Exception {
        String serviceName = NamingBase.randomDomainName();
        ResponseEntity<String> response = request(NamingBase.NAMING_CONTROLLER_PATH + "/service",
            Params.newParams()
                .appendParam("serviceName", serviceName)
                .done(),
            String.class,
            HttpMethod.PUT);
        Assert.assertTrue(response.getStatusCode().is2xxSuccessful());
        Assert.assertEquals("ok", response.getBody());

        //update service
        response = request(NamingBase.NAMING_CONTROLLER_PATH + "/service",
            Params.newParams()
                .appendParam("serviceName", serviceName)
                .appendParam("healthCheckMode", "server")
                .appendParam("protectThreshold", "3")
                .done(),
            String.class,
            HttpMethod.POST);

        Assert.assertTrue(response.getStatusCode().is2xxSuccessful());
        Assert.assertEquals("ok", response.getBody());

        //get service
        response = request(NamingBase.NAMING_CONTROLLER_PATH + "/service",
            Params.newParams()
                .appendParam("serviceName", serviceName)
                .done(),
            String.class);

        Assert.assertTrue(response.getStatusCode().is2xxSuccessful());
        JSONObject json = JSON.parseObject(response.getBody());
        System.out.println(json);
        Assert.assertEquals(3.0f, json.getFloatValue("protectThreshold"), 0.0f);

        namingServiceDelete(serviceName);
    }

    private void namingServiceDelete(String serviceName) {
        //delete service
        ResponseEntity<String> response = request(NamingBase.NAMING_CONTROLLER_PATH + "/service",
            Params.newParams()
                .appendParam("serviceName", serviceName)
                .done(),
            String.class,
            HttpMethod.DELETE);

        Assert.assertTrue(response.getStatusCode().is2xxSuccessful());
        Assert.assertEquals("ok", response.getBody());
    }

>>>>>>> 1c9290c3
    private <T> ResponseEntity<T> request(String path, MultiValueMap<String, String> params, Class<T> clazz) {

        HttpHeaders headers = new HttpHeaders();

        HttpEntity<?> entity = new HttpEntity<T>(headers);

        UriComponentsBuilder builder = UriComponentsBuilder.fromHttpUrl(this.base.toString() + path)
                .queryParams(params);

        return this.restTemplate.exchange(
                builder.toUriString(), HttpMethod.GET, entity, clazz);
    }

    private <T> ResponseEntity<T> request(String path, MultiValueMap<String, String> params, Class<T> clazz, HttpMethod httpMethod) {

        HttpHeaders headers = new HttpHeaders();

        HttpEntity<?> entity = new HttpEntity<T>(headers);

        UriComponentsBuilder builder = UriComponentsBuilder.fromHttpUrl(this.base.toString() + path)
            .queryParams(params);

        return this.restTemplate.exchange(
            builder.toUriString(), httpMethod, entity, clazz);
    }

    private void prepareData() {

        ResponseEntity<String> responseEntity = request("/nacos/v1/ns/api/regDom",
                Params.newParams()
                        .appendParam("dom", NamingBase.TEST_DOM_1)
                        .appendParam("cktype", "TCP")
                        .appendParam("token", "abc")
                        .done(),
                String.class);

        if (responseEntity.getStatusCode().isError()) {
            throw new RuntimeException("before test: register domain failed!" + responseEntity.toString());
        }

        try {
            Thread.sleep(100L);
        } catch (InterruptedException e) {
            e.printStackTrace();
        }

        responseEntity = request("/nacos/v1/ns/api/addIP4Dom",
                Params.newParams()
                        .appendParam("dom", NamingBase.TEST_DOM_1)
                        .appendParam("ipList", NamingBase.TEST_IP_4_DOM_1 + ":" + NamingBase.TEST_PORT_4_DOM_1)
                        .appendParam("token", NamingBase.TEST_TOKEN_4_DOM_1).done(),
                String.class);

        if (responseEntity.getStatusCode().isError()) {
            throw new RuntimeException("before test: add ip for domain failed!" + responseEntity.toString());
        }
    }

    private void removeData() {

        ResponseEntity<String> responseEntity = request("/nacos/v1/ns/api/remvDom",
                Params.newParams()
                        .appendParam("dom", NamingBase.TEST_DOM_1)
                        .appendParam("token", "abc")
                        .done(),
                String.class);

        if (responseEntity.getStatusCode().isError()) {
            throw new RuntimeException("before test: remove domain failed!" + responseEntity.toString());
        }
    }

}<|MERGE_RESOLUTION|>--- conflicted
+++ resolved
@@ -527,181 +527,6 @@
         Assert.assertTrue(response.getStatusCode().is2xxSuccessful());
     }
 
-<<<<<<< HEAD
-=======
-    @Test
-    public void domServeStatus() throws Exception {
-
-        ResponseEntity<String> response = request("/nacos/v1/ns/api/domServeStatus",
-                Params.newParams()
-                        .appendParam("dom", NamingBase.TEST_DOM_1)
-                        .done(),
-                String.class);
-
-        Assert.assertTrue(response.getStatusCode().is2xxSuccessful());
-
-        JSONObject json = JSON.parseObject(response.getBody());
-        Assert.assertTrue(json.getBooleanValue("success"));
-        Assert.assertTrue(json.getJSONObject("data").getJSONArray("ips").size() > 0);
-    }
-
-    /**
-     * @TCDescription : 根据serviceName创建服务
-     * @TestStep :
-     * @ExpectResult :
-     */
-    @Test
-    public void createService() throws Exception {
-        String serviceName = NamingBase.randomDomainName();
-        ResponseEntity<String> response = request(NamingBase.NAMING_CONTROLLER_PATH + "/service",
-            Params.newParams()
-                .appendParam("serviceName", serviceName)
-                .done(),
-            String.class,
-            HttpMethod.PUT);
-        Assert.assertTrue(response.getStatusCode().is2xxSuccessful());
-        Assert.assertEquals("ok", response.getBody());
-
-        namingServiceDelete(serviceName);
-    }
-
-    /**
-     * @TCDescription : 根据serviceName获取服务信息
-     * @TestStep :
-     * @ExpectResult :
-     */
-    @Test
-    public void getService() throws Exception {
-        String serviceName = NamingBase.randomDomainName();
-        ResponseEntity<String> response = request(NamingBase.NAMING_CONTROLLER_PATH + "/service",
-            Params.newParams()
-                .appendParam("serviceName", serviceName)
-                .done(),
-            String.class,
-            HttpMethod.PUT);
-        Assert.assertTrue(response.getStatusCode().is2xxSuccessful());
-        Assert.assertEquals("ok", response.getBody());
-
-        //get service
-        response = request(NamingBase.NAMING_CONTROLLER_PATH + "/service",
-            Params.newParams()
-                .appendParam("serviceName", serviceName)
-                .done(),
-            String.class);
-
-        Assert.assertTrue(response.getStatusCode().is2xxSuccessful());
-
-        JSONObject json = JSON.parseObject(response.getBody());
-        Assert.assertEquals(serviceName, json.getString("name"));
-
-        namingServiceDelete(serviceName);
-    }
-
-    /**
-     * @TCDescription : 获取服务list信息
-     * @TestStep :
-     * @ExpectResult :
-     */
-    @Test
-    public void listService() throws Exception {
-        String serviceName = NamingBase.randomDomainName();
-        //get service
-        ResponseEntity<String> response = request(NamingBase.NAMING_CONTROLLER_PATH + "/service/list",
-            Params.newParams()
-                .appendParam("serviceName", serviceName)
-                .appendParam("pageNo", "1")
-                .appendParam("pageSize", "15")
-                .done(),
-            String.class);
-
-        Assert.assertTrue(response.getStatusCode().is2xxSuccessful());
-        JSONObject json = JSON.parseObject(response.getBody());
-        int count = json.getIntValue("count");
-        Assert.assertTrue(count >= 0);
-
-        response = request(NamingBase.NAMING_CONTROLLER_PATH + "/service",
-            Params.newParams()
-                .appendParam("serviceName", serviceName)
-                .done(),
-            String.class,
-            HttpMethod.PUT);
-        Assert.assertTrue(response.getStatusCode().is2xxSuccessful());
-        Assert.assertEquals("ok", response.getBody());
-
-        response = request(NamingBase.NAMING_CONTROLLER_PATH + "/service/list",
-            Params.newParams()
-                .appendParam("serviceName", serviceName)
-                .appendParam("pageNo", "1")
-                .appendParam("pageSize", "15")
-                .done(),
-            String.class);
-
-        Assert.assertTrue(response.getStatusCode().is2xxSuccessful());
-        json = JSON.parseObject(response.getBody());
-        Assert.assertEquals(count+1, json.getIntValue("count"));
-
-        namingServiceDelete(serviceName);
-    }
-
-    /**
-     * @TCDescription : 更新serviceName获取服务信息
-     * @TestStep :
-     * @ExpectResult :
-     */
-    @Test
-    public void updateService() throws Exception {
-        String serviceName = NamingBase.randomDomainName();
-        ResponseEntity<String> response = request(NamingBase.NAMING_CONTROLLER_PATH + "/service",
-            Params.newParams()
-                .appendParam("serviceName", serviceName)
-                .done(),
-            String.class,
-            HttpMethod.PUT);
-        Assert.assertTrue(response.getStatusCode().is2xxSuccessful());
-        Assert.assertEquals("ok", response.getBody());
-
-        //update service
-        response = request(NamingBase.NAMING_CONTROLLER_PATH + "/service",
-            Params.newParams()
-                .appendParam("serviceName", serviceName)
-                .appendParam("healthCheckMode", "server")
-                .appendParam("protectThreshold", "3")
-                .done(),
-            String.class,
-            HttpMethod.POST);
-
-        Assert.assertTrue(response.getStatusCode().is2xxSuccessful());
-        Assert.assertEquals("ok", response.getBody());
-
-        //get service
-        response = request(NamingBase.NAMING_CONTROLLER_PATH + "/service",
-            Params.newParams()
-                .appendParam("serviceName", serviceName)
-                .done(),
-            String.class);
-
-        Assert.assertTrue(response.getStatusCode().is2xxSuccessful());
-        JSONObject json = JSON.parseObject(response.getBody());
-        System.out.println(json);
-        Assert.assertEquals(3.0f, json.getFloatValue("protectThreshold"), 0.0f);
-
-        namingServiceDelete(serviceName);
-    }
-
-    private void namingServiceDelete(String serviceName) {
-        //delete service
-        ResponseEntity<String> response = request(NamingBase.NAMING_CONTROLLER_PATH + "/service",
-            Params.newParams()
-                .appendParam("serviceName", serviceName)
-                .done(),
-            String.class,
-            HttpMethod.DELETE);
-
-        Assert.assertTrue(response.getStatusCode().is2xxSuccessful());
-        Assert.assertEquals("ok", response.getBody());
-    }
-
->>>>>>> 1c9290c3
     private <T> ResponseEntity<T> request(String path, MultiValueMap<String, String> params, Class<T> clazz) {
 
         HttpHeaders headers = new HttpHeaders();
