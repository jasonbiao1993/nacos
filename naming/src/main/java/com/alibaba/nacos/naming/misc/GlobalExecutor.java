--- conflicted
+++ resolved
@@ -113,7 +113,6 @@
         }
     });
 
-<<<<<<< HEAD
     private static ScheduledExecutorService emptyServiceAutoCleanExecutor = Executors.newSingleThreadScheduledExecutor(
             new ThreadFactory() {
                 @Override
@@ -125,7 +124,6 @@
                 }
             }
     );
-=======
 
     private static ScheduledExecutorService distroNotifyExecutor = new ScheduledThreadPoolExecutor(1, new ThreadFactory() {
         @Override
@@ -138,7 +136,6 @@
             return t;
         }
     });
->>>>>>> f4c527f9
 
     public static void submitDataSync(Runnable runnable, long delay) {
         dataSyncExecutor.schedule(runnable, delay, TimeUnit.MILLISECONDS);
